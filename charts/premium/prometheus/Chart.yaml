--- conflicted
+++ resolved
@@ -42,8 +42,4 @@
   - https://hub.docker.com/r/bitnami/prometheus
   - https://quay.io/thanos/thanos
 type: application
-<<<<<<< HEAD
-version: 20.2.0
-=======
-version: 19.21.0
->>>>>>> 2150b7aa
+version: 20.2.0