--- conflicted
+++ resolved
@@ -35,8 +35,4 @@
   - https://clickhouse.com/
   - https://hub.docker.com/r/clickhouse/clickhouse-server
 type: application
-<<<<<<< HEAD
-version: 14.10.5
-=======
-version: 14.10.6
->>>>>>> 275575c3
+version: 14.10.61