--- conflicted
+++ resolved
@@ -34,8 +34,4 @@
   - https://github.com/Brandawg93/PeaNUT
   - https://hub.docker.com/r/brandawg93/peanut
 type: application
-<<<<<<< HEAD
-version: 5.2.7
-=======
-version: 5.2.8
->>>>>>> 275575c3
+version: 5.2.81